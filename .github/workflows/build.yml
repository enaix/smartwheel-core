name: Build application

on:
  push:
    branches: [ "master" ]
  pull_request:
    branches: [ "master" ]

permissions:
  contents: write

jobs:
  macos:
    strategy:
      matrix:
        macos_arch:
          - 'x64'
    env:
      SMARTWHEEL_DMG_NAME: ${{ matrix.macos_arch == 'x64' && 'smartwheel-core-nightly-intel.dmg' || 'smartwheel-core-nightly-silicon.dmg' }}
<<<<<<< HEAD
    runs-on: macos-latest
=======
    runs-on:
      - macos-latest
      - ${{ matrix.macos_arch }}
>>>>>>> 1d9b4b37
    name: Build macos version
    steps:
    - uses: actions/checkout@v3
    - name: Set up Python 3.10
      uses: actions/setup-python@v4
      with:
        python-version: "3.10"
    - name: Install dependencies
      run: |
        brew install create-dmg
        python -m pip install --upgrade pip
        python -m pip install nuitka ordered-set
        if [ -f requirements.txt ]; then pip install -r requirements.txt; fi
    - name: Execute build
      run: |
        chmod +x ./build_macos.sh
        ./build_macos.sh
        cd ${{ github.workspace }}
    - name: Parse artifacts
      run: |
        mv src/main.app smartwheel-core.app
    - name: Build dmg
      run: |
        create-dmg --volname "Smartwheel Core Installer" \
          --window-size 800 350 --icon "smartwheel-core.app" 100 100 \
          --app-drop-link 500 100 $SMARTWHEEL_DMG_NAME \
          "smartwheel-core.app"
    - name: Upload to nightly releases
      uses: ncipollo/release-action@v1.12.0
      with:
        tag: nightly
        prerelease: true
        replacesArtifacts: true
        allowUpdates: true
        body: CI build from the latest commit, may contain bugs
        generateReleaseNotes: true
        token: ${{ secrets.GITHUB_TOKEN }}
        artifacts: ${{ env.SMARTWHEEL_DMG_NAME }}

  linux:
    runs-on: ubuntu-latest
    name: Build linux version
    steps:
    - uses: actions/checkout@v3
    - name: Set up Python 3.10
      uses: actions/setup-python@v4
      with:
        python-version: "3.10"
    - name: Install dependencies
      run: |
        sudo apt-get install libgl1-mesa-dev libasound2-dev libjack-dev
        python -m pip install --upgrade pip
        python -m pip install nuitka ordered-set
        if [ -f requirements.txt ]; then pip install -r requirements.txt; fi
    - name: Execute build
      run: |
        chmod +x ./build.sh
        ./build.sh
        cd ${{ github.workspace }}
    - name: Parse artifacts
      run: |
        mv src/main.dist smartwheel-nightly
    - name: Zip artifacts
      uses: montudor/action-zip@v1
      with:
        args: zip -r smartwheel-linux-x86_64-nightly.zip smartwheel-nightly
    - name: Upload to nightly releases
      uses: ncipollo/release-action@v1.12.0
      with:
        tag: nightly
        prerelease: true
        replacesArtifacts: true
        allowUpdates: true
        body: CI build from the latest commit, may contain bugs
        generateReleaseNotes: true
        token: ${{ secrets.GITHUB_TOKEN }}
        artifacts: smartwheel-linux-x86_64-nightly.zip

  windows:
    runs-on: windows-latest
    name: Build windows version
    steps:
    - uses: actions/checkout@v3
    - name: Set up Python 3.10
      uses: actions/setup-python@v4
      with:
        python-version: "3.10"
    - name: Install dependencies
      run: |
        python -m pip install --upgrade pip
        python -m pip install nuitka
        python -m pip install -r requirements.txt
    - name: Execute build
      run: |
        .\build.bat
        cd ${{ github.workspace }}
    - name: Parse artifacts
      run: |
        mkdir artifacts
        move src\main.dist artifacts\smartwheel-nightly
    - name: Zip artifacts
      uses: TheDoctor0/zip-release@0.7.1
      with:
        type: zip
        filename: smartwheel-windows-x86_64-nightly.zip
        path: artifacts
    - name: Upload to nightly releases
      uses: ncipollo/release-action@v1.12.0
      with:
        tag: nightly
        prerelease: true
        replacesArtifacts: true
        allowUpdates: true
        body: CI build from the latest commit, may contain bugs
        generateReleaseNotes: true
        token: ${{ secrets.GITHUB_TOKEN }}
        artifacts: smartwheel-windows-x86_64-nightly.zip<|MERGE_RESOLUTION|>--- conflicted
+++ resolved
@@ -17,13 +17,8 @@
           - 'x64'
     env:
       SMARTWHEEL_DMG_NAME: ${{ matrix.macos_arch == 'x64' && 'smartwheel-core-nightly-intel.dmg' || 'smartwheel-core-nightly-silicon.dmg' }}
-<<<<<<< HEAD
-    runs-on: macos-latest
-=======
     runs-on:
       - macos-latest
-      - ${{ matrix.macos_arch }}
->>>>>>> 1d9b4b37
     name: Build macos version
     steps:
     - uses: actions/checkout@v3
